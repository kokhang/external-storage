--- conflicted
+++ resolved
@@ -34,17 +34,13 @@
 
 Decide on a unique name to give the provisioner that follows the naming scheme `<vendor name>/<provisioner name>`. The provisioner will only provision volumes for claims that request a `StorageClass` with a `provisioner` field set equal to this name. For example, the names of the in-tree GCE and AWS provisioners are `kubernetes.io/gce-pd` and `kubernetes.io/aws-ebs`.
 
-<<<<<<< HEAD
 Decide how to run nfs-provisioner and follow one of the below sections. If you want to back your provisioned `PersistentVolumes` with persistent storage (`hostPath` volumes in the provided examples) and want the provisioner pod's NFS server to survive restarts to continue serving them, you should run a deployment, stateful set, or daemon set. Otherwise, you may run a standalone pod. See [here](#a-note-on-deciding-how-to-run) for more help on deciding.
-=======
-Decide how to run nfs-provisioner and follow one of the below sections. If you want to back your provisioned `PersistentVolumes` with persistent storage (`hostPath` volumes in the provided examples) and want the provisioner pod's NFS server to survive restarts to continue serving them, you should run a deployment or daemon set. Otherwise, you may run a standalone pod. See [here](#a-note-on-deciding-how-to-run) for more help on deciding.
->>>>>>> d2b7d2a8
 
 If you are running in OpenShift, see [here](#a-note-on-running-in-openshift) for information on what authorizations the pod needs.
 
 * [In Kubernetes - Pod](#in-kubernetes---pod) 
-* [In Kubernetes - StatefulSet](#in-kubernetes---statefulset)
-* [In Kubernetes - Deployment](#in-kubernetes---deployment)
+* [In Kubernetes - StatefulSet of 1 replica](#in-kubernetes---statefulset-of-1-replica)
+* [In Kubernetes - Deployment of 1 replica](#in-kubernetes---deployment-of-1-replica)
 * [In Kubernetes - DaemonSet](#in-kubernetes---daemonset)
 * [Outside of Kubernetes - container](#outside-of-kubernetes---container)
 * [Outside of Kubernetes - binary](#outside-of-kubernetes---binary)
@@ -68,27 +64,19 @@
 $ kubectl create -f deploy/kube-config/pod_emptydir.yaml
 pod "nfs-provisioner" created
 ```
-### In Kubernetes - StatefulSet
+### In Kubernetes - StatefulSet of 1 replica
 
-The procedure for running a stateful set is identical to [that for a deployment, below,](#in-kubernetes---deployment) so wherever you see `deployment` there, replace it with `statefulset`.
+The procedure for running a stateful set is identical to [that for a deployment, below,](#in-kubernetes---deployment) so wherever you see `deployment` there, replace it with `statefulset`. Note that the service cannot be headless, unlike in most examples of stateful sets.
 
-### In Kubernetes - Deployment
+### In Kubernetes - Deployment of 1 replica
 
 Edit the `provisioner` argument in the `args` field in `deploy/kube-config/deployment.yaml` to be the provisioner's name you decided on. 
 
-<<<<<<< HEAD
-`deploy/kube-config/deployment.yaml` specifies a `hostPath` volume `/srv` mounted at `/export`. The `/export` directory is where all provisioned `PersistentVolumes'` data is stored, so by mounting a volume there, you specify it as the backing storage for PVs.
-
-Note that the `hostPath` directory must exist on the node the provisioner is scheduled to, so you may want to use a `nodeSelector` to choose a particular node and ensure the directory exists there: `mkdir -p /srv`. If SELinux is enforcing on the node, you may need to make the container [privileged](http://kubernetes.io/docs/user-guide/security-context/) or change the security context of the directory on the node: `sudo chcon -Rt svirt_sandbox_file_t /srv`.
-
-`deploy/kube-config/deployment.yaml` also configures a service. The deployment's pod will use the service as the NFS server IP to put on its `PersistentVolumes`, instead of its own unstable pod IP, because the service's name is passed in via the `SERVICE_NAME` env variable.
-=======
 `deploy/kube-config/deployment.yaml` specifies a `hostPath` volume `/srv` mounted at `/export`. The `/export` directory is where the provisioner stores its provisioned `PersistentVolumes'` data, so by mounting a volume there, you specify it as the backing storage for provisioned PVs. You may edit the `hostPath` or even mount some other type of volume at `/export`, like a `PersistentVolumeClaim`.
 
 Note that if you continue with the `hostPath` volume, its path must exist on the node the provisioner is scheduled to, so you may want to use a `nodeSelector` to choose a particular node and ensure the directory exists there: `mkdir -p /srv`. If SELinux is enforcing on the node, you may need to make the container [privileged](http://kubernetes.io/docs/user-guide/security-context/) or change the security context of the directory on the node: `sudo chcon -Rt svirt_sandbox_file_t /srv`.
 
 `deploy/kube-config/deployment.yaml` also configures a service. The deployment's pod will use the service's cluster IP as the NFS server IP to put on its `PersistentVolumes`, instead of its own unstable pod IP, because the service's name is passed in via the `SERVICE_NAME` env variable.
->>>>>>> d2b7d2a8
 
 Create the deployment and its service.
 
@@ -102,11 +90,7 @@
 
 Edit the `provisioner` argument in the `args` field in `deploy/kube-config/daemonset.yaml` to be the provisioner's name you decided on. 
 
-<<<<<<< HEAD
-`deploy/kube-config/daemonset.yaml` specifies a `hostPath` volume `/srv` mounted at `/export`. The `/export` directory is where all provisioned `PersistentVolumes'` data is stored, so by mounting a volume there, you specify it as the backing storage for PVs.
-=======
 `deploy/kube-config/daemonset.yaml` specifies a `hostPath` volume `/srv` mounted at `/export`. The `/export` directory is where the provisioner stores its provisioned `PersistentVolumes'` data, so by mounting a volume there, you specify it as the backing storage for provisioned PVs. Each pod in the daemon set does this, effectively creating a "pool" of their nodes' local storage.
->>>>>>> d2b7d2a8
 
 `deploy/kube-config/daemonset.yaml` also specifies a `nodeSelector` to target nodes/hosts. Choose nodes to deploy nfs-provisioner on and be sure that the `hostPath` directory exists on each node: `mkdir -p /srv`. If SELinux is enforcing on the nodes, you may need to make the container [privileged](http://kubernetes.io/docs/user-guide/security-context/) or change the security context of the `hostPath` directory on the node: `sudo chcon -Rt svirt_sandbox_file_t /srv`.
 
@@ -174,19 +158,13 @@
 
 #### A note on deciding how to run
 
-<<<<<<< HEAD
 * If you want to back your nfs-provisioner's `PersistentVolumes` with persistent storage, you can mount something at the `/export` directory, where the state of the provisioner's NFS server and each PV's data is preserved. In this case you should run a deployment or a stateful set, so that the NFS server can survive restarts and the PVs are more likely to stay usable/mountable for longer than the lifetime of a single nfs-provisioner pod.
 
-    The deployment and stateful set options have the same procedure for running and achieve statefulness similarly. In both cases the provisioner pod will use a service as the NFS server IP to put on its `PersistentVolumes`, instead of its own unstable pod IP, provided the name of the service is passed in via the `SERVICE_NAME` environment variable. If the pod dies, the deployment or stateful set will start another, which will re-export the folders in `/export` to that same cluster IP or domain.
+    The deployment and stateful set options have the same procedure for running. In both cases the provisioner pod will use a service's cluster IP as the NFS server IP to put on its `PersistentVolumes`, instead of its own unstable pod IP, provided the name of the service is passed in via the `SERVICE_NAME` environment variable. If the pod dies, the deployment or stateful set will start another, which will re-export the folders in `/export` to that same cluster IP.
 
-    Note that stateful sets are in beta and have some limitations, including that their pods must be provisioned by another PV provisioner. See [the stateful set docs](http://kubernetes.io/docs/user-guide/petset/) for more information.
+    Note that stateful sets are in beta and have some limitations, including that their PVs must be provisioned by another PV provisioner. See [the stateful set docs](http://kubernetes.io/docs/user-guide/petset/) for more information.
 
 * Running a daemon set is recommended for a special case of the above. Say you have multiple sources of persistent storage, e.g. the local storage on each node that you can expose to Kubernetes through `hostPath` volumes. Instead of creating multiple deployments or stateful sets for each node, you can simply label each node and run a daemon set. The daemon set's nfs-provisioner pods will use the node's (resolvable) name as the NFS server IP to put on its `PersistentVolumes`, provided the node name is passed in via the `NODE_NAME` environment variable and `hostPort` is specified for the container's NFS port, TCP 2049. Similar to above, if a pod in the set dies, the daemon set will start another, which will re-export the folders in `/export` to the same node name.
-=======
-* If you want to back your nfs-provisioner's `PersistentVolumes` with persistent storage, you can mount something at the `/export` directory, where the state of the provisioner's NFS server and each PV's data is preserved. In this case you should run a deployment targeted by a service, so that the NFS server can survive restarts and the PVs are more likely to stay usable/mountable for longer than the lifetime of a single nfs-provisioner pod. The deployment's provisioner pod will use a service's cluster IP as the NFS server IP to put on its `PersistentVolumes`, instead of its own unstable pod IP, provided the name of the service is passed in via the `SERVICE_NAME` environment variable. And if the pod dies, the deployment will start another, which will re-export the folders in `/export` to that same cluster IP or domain.
-
-* Running a daemon set is recommended for a special case of the above. Say you have multiple sources of persistent storage, e.g. the local storage on each node that you can expose to Kubernetes through `hostPath` volumes. Instead of creating multiple deployments for each node, you can simply label each node and run a daemon set. The daemon set's nfs-provisioner pods will use the node's (resolvable) name as the NFS server IP to put on its `PersistentVolumes`, provided the node name is passed in via the `NODE_NAME` environment variable and `hostPort` is specified for the container's NFS port, TCP 2049. Similar to above, if a pod in the set dies, the daemon set will start another, which will re-export the folders in `/export` to the same node name.
->>>>>>> d2b7d2a8
 
 * Otherwise, if you don't care to back your nfs-provisioner's `PersistentVolumes` with persistent storage, you can just run a standalone pod. Since in this case the pod is backing PVs with a Docker container layer or `emptyDir` volume, the PVs will only be useful for as long as the pod is running anyway.
 
